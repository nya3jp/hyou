--- conflicted
+++ resolved
@@ -22,209 +22,7 @@
 from . import view
 
 
-<<<<<<< HEAD
-class WorksheetView(util.CustomMutableFixedList):
-
-    def __init__(self, worksheet, api, start_row, end_row, start_col, end_col):
-        self._worksheet = worksheet
-        self._api = api
-        self._cell_map = {}
-        self._default_format = None
-        self._fetched = False
-        self._reset_size(start_row, end_row, start_col, end_col)
-
-    def refresh(self):
-        self._default_format = None
-        self._fetched = False
-
-    def _reset_size(self, start_row, end_row, start_col, end_col):
-        self._start_row = start_row
-        self._end_row = end_row
-        self._start_col = start_col
-        self._end_col = end_col
-        self._view_rows = [
-            WorksheetViewRow(self, row, start_col, end_col)
-            for row in py3.range(start_row, end_row)]
-
-    def _get_cell(self, row, col):
-        if not (self._start_row <= row < self._end_row):
-            raise IndexError('Row %d is out of this view' % row)
-        if not (self._start_col <= col < self._end_col):
-            raise IndexError('Column %d is out of this view' % col)
-        self._ensure_fetched()
-        location = (row, col)
-        if location not in self._cell_map:
-            self._cell_map[location] = cell.Cell(
-                self, row, col, {}, self._default_format)
-        return self._cell_map[location]
-
-    def _ensure_fetched(self):
-        if self._fetched:
-            return
-        response = self._fetch()
-        # Since this function is recursively called inside the constructor
-        # of Cell, we need to set self._fetched first to avoid infinite
-        # recursion.
-        self._fetched = True
-        self._default_format = response['properties']['defaultFormat']
-        cleared_locations = set(self._cell_map.keys())
-        range_data = response['sheets'][0]['data'][0]
-        for i, row_data in enumerate(range_data['rowData']):
-            row = self._start_row + i
-            for j, cell_data in enumerate(row_data.get('values', [])):
-                col = self._start_col + j
-                location = (row, col)
-                cleared_locations.discard(location)
-                if location not in self._cell_map:
-                    self._cell_map[location] = cell.Cell(
-                        self, row, col, cell_data, self._default_format)
-                else:
-                    self._cell_map[location]._reset_data(
-                        cell_data, self._default_format)
-        for location in cleared_locations:
-            self._cell_map[location]._reset_data({}, self._default_format)
-
-    def _fetch(self):
-        range_str = util.format_range_a1_notation(
-            self._worksheet.title, self._start_row, self._end_row,
-            self._start_col, self._end_col)
-        response = self._api.sheets.spreadsheets().get(
-            spreadsheetId=self._worksheet._spreadsheet.key,
-            ranges=py3.str_to_native_str(range_str),
-            includeGridData=True).execute()
-        return response
-
-    def commit(self):
-        update_requests = []
-        for c in self._cell_map.values():
-            update_request = c._build_update_request()
-            if update_request:
-                update_requests.append(update_request)
-        if not update_requests:
-            return
-        request = {
-            'requests': update_requests,
-            'include_spreadsheet_in_response': False,
-        }
-        self._api.sheets.spreadsheets().batchUpdate(
-            spreadsheetId=self._worksheet._spreadsheet.key,
-            body=request).execute()
-        self.refresh()
-
-    def __getitem__(self, index):
-        return self._view_rows[index]
-
-    def __setitem__(self, index, new_value):
-        if isinstance(index, slice):
-            start, stop, step = index.indices(len(self))
-            assert step == 1, 'slicing with step is not supported'
-            if stop < start:
-                stop = start
-            if len(new_value) != stop - start:
-                raise ValueError(
-                    'Tried to assign %d values to %d element slice' %
-                    (len(new_value), stop - start))
-            for i, new_value_one in py3.zip(py3.range(start, stop), new_value):
-                self[i] = new_value_one
-            return
-        self._view_rows[index][:] = new_value
-
-    def __len__(self):
-        return self.rows
-
-    def __iter__(self):
-        return iter(self._view_rows)
-
-    def __repr__(self):
-        return str('WorksheetView(%r)') % (self._view_rows,)
-
-    def __enter__(self):
-        return self
-
-    def __exit__(self, exc_type, exc_value, traceback):
-        self.commit()
-
-    @property
-    def rows(self):
-        return self._end_row - self._start_row
-
-    @property
-    def cols(self):
-        return self._end_col - self._start_col
-
-    @property
-    def start_row(self):
-        return self._start_row
-
-    @property
-    def end_row(self):
-        return self._end_row
-
-    @property
-    def start_col(self):
-        return self._start_col
-
-    @property
-    def end_col(self):
-        return self._end_col
-
-
-class WorksheetViewRow(util.CustomMutableFixedList):
-
-    def __init__(self, view, row, start_col, end_col):
-        self._view = view
-        self._row = row
-        self._start_col = start_col
-        self._end_col = end_col
-
-    def __getitem__(self, index):
-        if isinstance(index, slice):
-            start, stop, step = index.indices(len(self))
-            assert step == 1, 'slicing with step is not supported'
-            if stop < start:
-                stop = start
-            return WorksheetViewRow(
-                self._view, self._row,
-                self._start_col + start, self._start_col + stop)
-        assert isinstance(index, six.integer_types)
-        if index < 0:
-            col = self._end_col + index
-        else:
-            col = self._start_col + index
-        return self._view._get_cell(self._row, col)
-
-    def __setitem__(self, index, new_value):
-        if isinstance(index, slice):
-            start, stop, step = index.indices(len(self))
-            assert step == 1, 'slicing with step is not supported'
-            if stop < start:
-                stop = start
-            if len(new_value) != stop - start:
-                raise ValueError(
-                    'Tried to assign %d values to %d element slice' %
-                    (len(new_value), stop - start))
-            for i, new_value_one in py3.zip(py3.range(start, stop), new_value):
-                self[i] = new_value_one
-            return
-        assert isinstance(index, six.integer_types)
-        cell = self[index]
-        cell._assign_value(new_value)
-
-    def __len__(self):
-        return self._end_col - self._start_col
-
-    def __iter__(self):
-        for i in py3.range(len(self)):
-            yield self[i]
-
-    def __repr__(self):
-        return repr(list(self))
-
-
-class Worksheet(WorksheetView):
-=======
 class Worksheet(object):
->>>>>>> 41712e26
 
     def __init__(self, spreadsheet, api, entry):
         self._spreadsheet = spreadsheet
